--- conflicted
+++ resolved
@@ -417,22 +417,15 @@
         print_("* " + cname + " will be downloaded to " + course_dir)
 
         # download the standard pages
-<<<<<<< HEAD
         print_(" - Downloading lecture/syllabus pages")
         self.download(self.HOME_URL %
                       cname, target_dir=course_dir, target_fname="index.html")
         self.download(course_url,
                       target_dir=course_dir, target_fname="lectures.html")
-        self.download_about(cname, course_dir)
-=======
-        print " - Downloading lecture/syllabus pages"
-        self.download(self.HOME_URL % cname,target_dir=course_dir,target_fname="index.html")
-        self.download(course_url,           target_dir=course_dir,target_fname="lectures.html")
         try:
-            self.download_about(cname,course_dir)
+            self.download_about(cname, course_dir)
         except Exception as e:
-            print "Warning: failed to download about file",e
->>>>>>> 8a9f7a56
+            print_("Warning: failed to download about file", e)
 
         # now download the actual content (video's, lecture notes, ...)
         for j, (weeklyTopic, weekClasses) in enumerate(weeklyTopics, start=1):
