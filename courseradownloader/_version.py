--- conflicted
+++ resolved
@@ -1,6 +1,2 @@
-<<<<<<< HEAD
-__version_info__ = (1,4,12) 
-=======
 __version_info__ = (1,5) 
->>>>>>> 59a3fa14
 __version__ = '.'.join(map(str, __version_info__))